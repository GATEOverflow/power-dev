--- conflicted
+++ resolved
@@ -829,12 +829,8 @@
         self._state = SessionState.INITIAL
         self._maxAmps: Optional[str] = None
         self._maxVolts: Optional[str] = None
-<<<<<<< HEAD
-        self._manual_limits = False
-=======
         self._avgWatts: Optional[str] = None
         self._desirableCurrentRange: Optional[str] = None
->>>>>>> 521f9ceb
 
     def start(self, mode: Mode) -> Union[bool, str]:
         if mode == Mode.RANGING and self._state == SessionState.RANGING:
@@ -880,7 +876,6 @@
         ):
             self._server._summary.phase("testing", 0)
             self._ptd.start()
-<<<<<<< HEAD
 
             r = self._ptd.cmd(f"SR,V,{self._maxVolts}")
             if r and "Error" in r:
@@ -889,17 +884,13 @@
                 self.drop()
                 return error
 
-            r = self._ptd.cmd(f"SR,A,{self._maxAmps}")
+            r = self._ptd.cmd(f"SR,A,{self._desirableCurrentRange}")
             if r and "Error" in r:
-                error = f"Error setting current range: {self._maxAmps}"
+                error = f"Error setting current range: {self._desirableCurrentRange}"
                 logging.error(error)
                 self.drop()
                 return error
 
-=======
-            self._ptd.cmd(f"SR,V,{self._maxVolts}")
-            self._ptd.cmd(f"SR,A,{self._desirableCurrentRange}")
->>>>>>> 521f9ceb
             with common.sig:
                 time.sleep(ANALYZER_SLEEP_SECONDS)
             logging.info("Starting testing mode")
@@ -1006,15 +997,9 @@
                 "\n", str(",Mark," + self._id + "_testing\n")
             )  # honoring format of legacy spl.txt
             with open(os.path.join(dirname, "spl.txt"), "w") as f:
-<<<<<<< HEAD
-                f.write(
-                    read_log(self._server._config.ptd_logfile, self._id + "_testing")
-                )
+                f.write(formatted_log_data)
             with open(os.path.join(dirname, "ptd_out.txt"), "w") as f:
                 f.write(f"Power: {watts} \nUncertainty: {uncertainty}")
-=======
-                f.write(formatted_log_data)
->>>>>>> 521f9ceb
             self._server._summary.phase("testing", 3)
             return True
 
